/* global $, APP, config */

/**
 * Build html for "password required" dialog.
 * @returns {string} html string
 */
function getPasswordInputHtml() {
    let placeholder = config.hosts.authdomain
        ? "user identity"
        : "user@domain.net";
<<<<<<< HEAD
    return `
        <h2 data-i18n="dialog.passwordRequired"></h2>
        <input name="username" type="text" placeholder=${placeholder} autofocus>
=======

    return `
        <input name="username" type="text" 
               class="input-control__input"
               placeholder=${placeholder} autofocus>
>>>>>>> 32bfebc9
        <input name="password" type="password"
               class="input-control__input"
               data-i18n="[placeholder]dialog.userPassword"
               placeholder="user password">`;
}

/**
 * Convert provided id to jid if it's not jid yet.
 * @param {string} id user id or jid
 * @returns {string} jid
 */
function toJid(id) {
    if (id.indexOf("@") >= 0) {
        return id;
    }

    let jid = id.concat('@');
    if (config.hosts.authdomain) {
        jid += config.hosts.authdomain;
    } else {
        jid += config.hosts.domain;
    }

    return jid;
}

/**
 * Generate cancel button config for the dialog.
 * @returns {Object}
 */
function cancelButton() {
    return {
        title: APP.translation.generateTranslationHTML("dialog.Cancel"),
        value: false
    };
}

/**
 * Auth dialog for JitsiConnection which supports retries.
 * If no cancelCallback provided then there will be
 * no cancel button on the dialog.
 *
 * @class LoginDialog
 * @constructor
 *
 * @param {function(jid, password)} successCallback
 * @param {function} [cancelCallback] callback to invoke if user canceled.
 */
function LoginDialog(successCallback, cancelCallback) {
    let loginButtons = [{
        title: APP.translation.generateTranslationHTML("dialog.Ok"),
        value: true
    }];
    let finishedButtons = [{
        title: APP.translation.generateTranslationHTML('dialog.retry'),
        value: 'retry'
    }];

    // show "cancel" button only if cancelCallback provided
    if (cancelCallback) {
        loginButtons.push(cancelButton());
        finishedButtons.push(cancelButton());
    }

    const states = {
        login: {
            title: APP.translation.translateString('dialog.passwordRequired'),
            html: getPasswordInputHtml(),
            buttons: loginButtons,
            focus: ':input:first',
            submit: function (e, v, m, f) {
                e.preventDefault();
                if (v) {
                    let jid = f.username;
                    let password = f.password;
                    if (jid && password) {
                        connDialog.goToState('connecting');
                        successCallback(toJid(jid), password);
                    }
                } else {
                    // User cancelled
                    cancelCallback();
                }
            }
        },
        connecting: {
            titleKey: 'dialog.connecting',
            html:   '<div id="connectionStatus"></div>',
            buttons: [],
            defaultButton: 0
        },
        finished: {
            titleKey: 'dialog.error',
            html:   '<div id="errorMessage"></div>',
            buttons: finishedButtons,
            defaultButton: 0,
            submit: function (e, v) {
                e.preventDefault();
                if (v === 'retry') {
                    connDialog.goToState('login');
                } else {
                    // User cancelled
                    cancelCallback();
                }
            }
        }
    };

    var connDialog = APP.UI.messageHandler.openDialogWithStates(
        states, { persistent: true, closeText: '' }, null
    );

    /**
     * Displays error message in 'finished' state which allows either to cancel
     * or retry.
     * @param messageKey the key to the message to be displayed.
     * @param options the options to the error message (optional)
     */
    this.displayError = function (messageKey, options) {

        let finishedState = connDialog.getState('finished');

        let errorMessageElem = finishedState.find('#errorMessage');
        errorMessageElem.attr("data-i18n", messageKey);

        APP.translation.translateElement($(errorMessageElem), options);

        connDialog.goToState('finished');
    };

    /**
     *  Show message as connection status.
     * @param {string} messageKey the key to the message
     */
    this.displayConnectionStatus = function (messageKey) {
        let connectingState = connDialog.getState('connecting');

        let connectionStatus = connectingState.find('#connectionStatus');
        connectionStatus.attr("data-i18n", messageKey);
        APP.translation.translateElement($(connectionStatus));
    };

    /**
     * Closes LoginDialog.
     */
    this.close = function () {
        connDialog.close();
    };
}

export default {

    /**
     * Show new auth dialog for JitsiConnection.
     *
     * @param {function(jid, password)} successCallback
     * @param {function} [cancelCallback] callback to invoke if user canceled.
     *
     * @returns {LoginDialog}
     */
    showAuthDialog: function (successCallback, cancelCallback) {
        return new LoginDialog(successCallback, cancelCallback);
    },

    /**
     * Show notification that external auth is required (using provided url).
     * @param {string} url URL to use for external auth.
     * @param {function} callback callback to invoke when auth popup is closed.
     * @returns auth dialog
     */
    showExternalAuthDialog: function (url, callback) {
        var dialog = APP.UI.messageHandler.openCenteredPopup(
            url, 910, 660,
            // On closed
            callback
        );

        if (!dialog) {
            APP.UI.messageHandler.openMessageDialog(null, "dialog.popupError");
        }

        return dialog;
    },

    /**
     * Show notification that authentication is required
     * to create the conference, so he should authenticate or wait for a host.
     * @param {string} roomName name of the conference
     * @param {function} onAuthNow callback to invoke if
     * user want to authenticate.
     * @returns dialog
     */
    showAuthRequiredDialog: function (roomName, onAuthNow) {
        var msg = APP.translation.generateTranslationHTML(
            "dialog.WaitForHostMsg", {room: roomName}
        );

        var buttonTxt = APP.translation.generateTranslationHTML(
            "dialog.IamHost"
        );
        var buttons = [{title: buttonTxt, value: "authNow"}];

        return APP.UI.messageHandler.openDialog(
            "dialog.WaitingForHost",
            msg,
            true,
            buttons,
            function (e, submitValue) {

                // Do not close the dialog yet
                e.preventDefault();

                // Open login popup
                if (submitValue === 'authNow') {
                    onAuthNow();
                }
            }
        );
    }
};<|MERGE_RESOLUTION|>--- conflicted
+++ resolved
@@ -8,21 +8,14 @@
     let placeholder = config.hosts.authdomain
         ? "user identity"
         : "user@domain.net";
-<<<<<<< HEAD
-    return `
-        <h2 data-i18n="dialog.passwordRequired"></h2>
-        <input name="username" type="text" placeholder=${placeholder} autofocus>
-=======
 
     return `
         <input name="username" type="text" 
                class="input-control__input"
                placeholder=${placeholder} autofocus>
->>>>>>> 32bfebc9
         <input name="password" type="password"
                class="input-control__input"
-               data-i18n="[placeholder]dialog.userPassword"
-               placeholder="user password">`;
+               data-i18n="[placeholder]dialog.userPassword">`;
 }
 
 /**
@@ -85,7 +78,7 @@
 
     const states = {
         login: {
-            title: APP.translation.translateString('dialog.passwordRequired'),
+            titleKey: 'dialog.passwordRequired',
             html: getPasswordInputHtml(),
             buttons: loginButtons,
             focus: ':input:first',
