/* global $, APP, interfaceConfig */
/* jshint -W101 */

import UIUtil from "../util/UIUtil";
import UIEvents from "../../../service/UI/UIEvents";
import LargeContainer from './LargeContainer';
import BottomToolbar from '../toolbars/BottomToolbar';
import Avatar from "../avatar/Avatar";
import {createDeferred} from '../../util/helpers';

const RTCBrowserType = require("../../RTC/RTCBrowserType");

const avatarSize = interfaceConfig.DOMINANT_SPEAKER_AVATAR_SIZE;
const FADE_DURATION_MS = 300;

<<<<<<< HEAD
/**
 * Get stream id.
 * @param {JitsiTrack?} stream
 */
function getStreamId(stream) {
    if(!stream)
=======
function getStreamOwnerId(stream) {
    if (!stream) {
>>>>>>> 6cda3008
        return;
    }
    if (stream.isLocal()) { // local stream doesn't have method "getParticipantId"
        return APP.conference.localId;
    } else {
        return stream.getParticipantId();
    }
}

/**
 * Returns an array of the video dimensions, so that it keeps it's aspect
 * ratio and fits available area with it's larger dimension. This method
 * ensures that whole video will be visible and can leave empty areas.
 *
 * @return an array with 2 elements, the video width and the video height
 */
function getDesktopVideoSize(videoWidth,
                             videoHeight,
                             videoSpaceWidth,
                             videoSpaceHeight) {

    let aspectRatio = videoWidth / videoHeight;

    let availableWidth = Math.max(videoWidth, videoSpaceWidth);
    let availableHeight = Math.max(videoHeight, videoSpaceHeight);

    videoSpaceHeight -= BottomToolbar.getFilmStripHeight();

    if (availableWidth / aspectRatio >= videoSpaceHeight) {
        availableHeight = videoSpaceHeight;
        availableWidth = availableHeight * aspectRatio;
    }

    if (availableHeight * aspectRatio >= videoSpaceWidth) {
        availableWidth = videoSpaceWidth;
        availableHeight = availableWidth / aspectRatio;
    }

    return { availableWidth, availableHeight };
}


/**
 * Returns an array of the video dimensions. It respects the
 * VIDEO_LAYOUT_FIT config, to fit the video to the screen, by hiding some parts
 * of it, or to fit it to the height or width.
 *
 * @param videoWidth the original video width
 * @param videoHeight the original video height
 * @param videoSpaceWidth the width of the video space
 * @param videoSpaceHeight the height of the video space
 * @return an array with 2 elements, the video width and the video height
 */
function getCameraVideoSize(videoWidth,
                            videoHeight,
                            videoSpaceWidth,
                            videoSpaceHeight) {

    let aspectRatio = videoWidth / videoHeight;

    let availableWidth = videoWidth;
    let availableHeight = videoHeight;

    if (interfaceConfig.VIDEO_LAYOUT_FIT == 'height') {
        availableHeight = videoSpaceHeight;
        availableWidth = availableHeight*aspectRatio;
    }
    else if (interfaceConfig.VIDEO_LAYOUT_FIT == 'width') {
        availableWidth = videoSpaceWidth;
        availableHeight = availableWidth/aspectRatio;
    }
    else if (interfaceConfig.VIDEO_LAYOUT_FIT == 'both') {
        availableWidth = Math.max(videoWidth, videoSpaceWidth);
        availableHeight = Math.max(videoHeight, videoSpaceHeight);

        if (availableWidth / aspectRatio < videoSpaceHeight) {
            availableHeight = videoSpaceHeight;
            availableWidth = availableHeight * aspectRatio;
        }

        if (availableHeight * aspectRatio < videoSpaceWidth) {
            availableWidth = videoSpaceWidth;
            availableHeight = availableWidth / aspectRatio;
        }
    }


    return { availableWidth, availableHeight };
}

/**
 * Returns an array of the video horizontal and vertical indents,
 * so that if fits its parent.
 *
 * @return an array with 2 elements, the horizontal indent and the vertical
 * indent
 */
function getCameraVideoPosition(videoWidth,
                                videoHeight,
                                videoSpaceWidth,
                                videoSpaceHeight) {
    // Parent height isn't completely calculated when we position the video in
    // full screen mode and this is why we use the screen height in this case.
    // Need to think it further at some point and implement it properly.
    if (UIUtil.isFullScreen()) {
        videoSpaceHeight = window.innerHeight;
    }

    let horizontalIndent = (videoSpaceWidth - videoWidth) / 2;
    let verticalIndent = (videoSpaceHeight - videoHeight) / 2;

    return { horizontalIndent, verticalIndent };
}

/**
 * Returns an array of the video horizontal and vertical indents.
 * Centers horizontally and top aligns vertically.
 *
 * @return an array with 2 elements, the horizontal indent and the vertical
 * indent
 */
function getDesktopVideoPosition(videoWidth,
                                 videoHeight,
                                 videoSpaceWidth,
                                 videoSpaceHeight) {

    let horizontalIndent = (videoSpaceWidth - videoWidth) / 2;

    let verticalIndent = 0;// Top aligned

    return { horizontalIndent, verticalIndent };
}

export const VideoContainerType = "video";

/**
 * Container for user video.
 */
class VideoContainer extends LargeContainer {
    // FIXME: With Temasys we have to re-select everytime
    get $video () {
        return $('#largeVideo');
    }

    get id () {
        return getStreamOwnerId(this.stream);
    }

    constructor (onPlay) {
        super();
        this.stream = null;
        this.videoType = null;

        this.$avatar = $('#dominantSpeaker');
        this.$wrapper = $('#largeVideoWrapper');

        if (!RTCBrowserType.isIExplorer()) {
            this.$video.volume = 0;
        }

        this.$video.on('play', onPlay);
    }

    /**
     * Get size of video element.
     * @returns {{width, height}}
     */
    getStreamSize () {
        let video = this.$video[0];
        return {
            width: video.videoWidth,
            height: video.videoHeight
        };
    }

    /**
     * Calculate optimal video size for specified container size.
     * @param {number} containerWidth container width
     * @param {number} containerHeight container height
     * @returns {{availableWidth, availableHeight}}
     */
    getVideoSize (containerWidth, containerHeight) {
        let { width, height } = this.getStreamSize();
        if (this.stream && this.isScreenSharing()) {
            return getDesktopVideoSize( width,
                                        height,
                                        containerWidth,
                                        containerHeight);
        } else {
            return getCameraVideoSize(  width,
                                        height,
                                        containerWidth,
                                        containerHeight);
        }
    }

    /**
     * Calculate optimal video position (offset for top left corner)
     * for specified video size and container size.
     * @param {number} width video width
     * @param {number} height video height
     * @param {number} containerWidth container width
     * @param {number} containerHeight container height
     * @returns {{horizontalIndent, verticalIndent}}
     */
    getVideoPosition (width, height, containerWidth, containerHeight) {
        if (this.stream && this.isScreenSharing()) {
            return getDesktopVideoPosition( width,
                                            height,
                                            containerWidth,
                                            containerHeight);
        } else {
            return getCameraVideoPosition(  width,
                                            height,
                                            containerWidth,
                                            containerHeight);
        }
    }

    resize (containerWidth, containerHeight, animate = false) {
        let { width, height }
            = this.getVideoSize(containerWidth, containerHeight);
        let { horizontalIndent, verticalIndent }
            = this.getVideoPosition(width, height,
                                    containerWidth, containerHeight);

        // update avatar position
        let top = containerHeight / 2 - avatarSize / 4 * 3;

        this.$avatar.css('top', top);

        this.$wrapper.animate({
            width,
            height,

            top: verticalIndent,
            bottom: verticalIndent,

            left: horizontalIndent,
            right: horizontalIndent
        }, {
            queue: false,
            duration: animate ? 500 : 0
        });
    }

    /**
     * Update video stream.
     * @param {JitsiTrack?} stream new stream
     * @param {string} videoType video type
     */
    setStream (stream, videoType) {
        this.stream = stream;
        this.videoType = videoType;

        stream.attach(this.$video);

        let flipX = stream.isLocal() && !this.isScreenSharing();
        this.$video.css({
            transform: flipX ? 'scaleX(-1)' : 'none'
        });
    }

    /**
     * Check if current video stream is screen sharing.
     * @returns {boolean}
     */
    isScreenSharing () {
        return this.videoType === 'desktop';
    }

    /**
     * Show or hide user avatar.
     * @param {boolean} show
     */
    showAvatar (show) {
        this.$avatar.css("visibility", show ? "visible" : "hidden");
    }

    // We are doing fadeOut/fadeIn animations on parent div which wraps
    // largeVideo, because when Temasys plugin is in use it replaces
    // <video> elements with plugin <object> tag. In Safari jQuery is
    // unable to store values on this plugin object which breaks all
    // animation effects performed on it directly.

    show () {
        let $wrapper = this.$wrapper;
        return new Promise(function(resolve) {
            $wrapper.css({visibility: 'visible'});
            $wrapper.fadeIn(FADE_DURATION_MS, function () {
                $('.watermark').css({visibility: 'visible'});
                resolve();
            });
        });
    }

    hide () {
        let $wrapper = this.$wrapper;

        let id = this.id;
        return new Promise(function(resolve) {
            $wrapper.fadeOut(id ? FADE_DURATION_MS : 1, function () {
                $wrapper.css({visibility: 'hidden'});
                $('.watermark').css({visibility: 'hidden'});
                resolve();
            });
        });
    }
}

/**
 * Manager for all Large containers.
 */
export default class LargeVideoManager {
    constructor () {
        this.containers = {};

        this.state = VideoContainerType;
        this.videoContainer = new VideoContainer(() => this.resizeContainer(VideoContainerType));
        this.addContainer(VideoContainerType, this.videoContainer);

        this.width = 0;
        this.height = 0;

        this.$container = $('#largeVideoContainer');

        this.$container.css({
            display: 'inline-block'
        });

        if (interfaceConfig.SHOW_JITSI_WATERMARK) {
            let leftWatermarkDiv = this.$container.find("div.watermark.leftwatermark");

            leftWatermarkDiv.css({display: 'block'});

            leftWatermarkDiv.parent().attr('href', interfaceConfig.JITSI_WATERMARK_LINK);
        }

        if (interfaceConfig.SHOW_BRAND_WATERMARK) {
            let rightWatermarkDiv = this.$container.find("div.watermark.rightwatermark");

            rightWatermarkDiv.css({
                display: 'block',
                backgroundImage: 'url(images/rightwatermark.png)'
            });

            rightWatermarkDiv.parent().attr('href', interfaceConfig.BRAND_WATERMARK_LINK);
        }

        if (interfaceConfig.SHOW_POWERED_BY) {
            this.$container.children("a.poweredby").css({display: 'block'});
        }

        this.$container.hover(
            e => this.onHoverIn(e),
            e => this.onHoverOut(e)
        );
    }

    onHoverIn (e) {
        if (!this.state) {
            return;
        }
        let container = this.getContainer(this.state);
        container.onHoverIn(e);
    }

    onHoverOut (e) {
        if (!this.state) {
            return;
        }
        let container = this.getContainer(this.state);
        container.onHoverOut(e);
    }

    get id () {
        return this.videoContainer.id;
    }

<<<<<<< HEAD
     /**
     * Update large video.
     * Switches to large video even if previously other container was visible.
     * @param {JitsiTrack?} stream new stream
     * @param {string?} videoType new video type
     * @returns {Promise}
     */
    updateLargeVideo (smallVideo, videoType, largeVideoUpdatedCallBack) {
        let id = getStreamId(smallVideo.stream);
=======
    scheduleLargeVideoUpdate () {
        if (this.updateInProcess || !this.newStreamData) {
            return;
        }

        this.updateInProcess = true;
>>>>>>> 6cda3008

        let container = this.getContainer(this.state);

        container.hide().then(() => {
            let {id, stream, videoType, resolve} = this.newStreamData;
            this.newStreamData = null;

            console.info("hover in %s", id);
            this.state = VideoContainerType;
            this.videoContainer.setStream(stream, videoType);

            // change the avatar url on large
            this.updateAvatar(Avatar.getAvatarUrl(id));

            let isVideoMuted = stream.isMuted();

            // show the avatar on large if needed
            this.videoContainer.showAvatar(isVideoMuted);

            // do not show stream if video is muted
            let promise = isVideoMuted ? Promise.resolve() : this.videoContainer.show();

            // resolve updateLargeVideo promise after everything is done
            promise.then(resolve);

            return promise;
        }).then(() => {
            // after everything is done check again if there are any pending new streams.
            this.updateInProcess = false;
            this.scheduleLargeVideoUpdate();
        });
    }

<<<<<<< HEAD
    /**
     * Update container size optionally taking side bar size into account.
     * @param {boolean} isSideBarVisible if side bar is visible.
     */
=======
    updateLargeVideo (stream, videoType) {
        let id = getStreamOwnerId(stream);

        if (this.newStreamData) {
            this.newStreamData.reject();
        }

        this.newStreamData = createDeferred();
        this.newStreamData.id = id;
        this.newStreamData.stream = stream;
        this.newStreamData.videoType = videoType;

        this.scheduleLargeVideoUpdate();

        return this.newStreamData.promise;
    }

>>>>>>> 6cda3008
    updateContainerSize (isSideBarVisible) {
        this.width = UIUtil.getAvailableVideoWidth(isSideBarVisible);
        this.height = window.innerHeight;
    }

    /**
     * Resize Large container of specified type.
     * @param {string} type type of container which should be resized.
     * @param {boolean} [animate=false] if resize process should be animated.
     */
    resizeContainer (type, animate = false) {
        let container = this.getContainer(type);
        container.resize(this.width, this.height, animate);
    }

    /**
     * Resize all Large containers.
     * @param {boolean} animate if resize process should be animated.
     */
    resize (animate) {
        // resize all containers
        Object.keys(this.containers)
            .forEach(type => this.resizeContainer(type, animate));

        this.$container.animate({
            width: this.width,
            height: this.height
        }, {
            queue: false,
            duration: animate ? 500 : 0
        });
    }

    /**
     * Enables/disables the filter indicating a video problem to the user.
     *
     * @param enable <tt>true</tt> to enable, <tt>false</tt> to disable
     */
    enableVideoProblemFilter (enable) {
        this.videoContainer.$video.toggleClass("videoProblemFilter", enable);
    }

    /**
     * Updates the src of the dominant speaker avatar
     */
    updateAvatar (avatarUrl) {
        $("#dominantSpeakerAvatar").attr('src', avatarUrl);
    }

    /**
     * Show avatar on Large video container or not.
     * @param {boolean} show
     */
    showAvatar (show) {
        this.videoContainer.showAvatar(show);
    }

    /**
     * Add container of specified type.
     * @param {string} type container type
     * @param {LargeContainer} container container to add.
     */
    addContainer (type, container) {
        if (this.containers[type]) {
            throw new Error(`container of type ${type} already exist`);
        }

        this.containers[type] = container;
        this.resizeContainer(type);
    }

    /**
     * Get Large container of specified type.
     * @param {string} type container type.
     * @returns {LargeContainer}
     */
    getContainer (type) {
        let container = this.containers[type];

        if (!container) {
            throw new Error(`container of type ${type} doesn't exist`);
        }

        return container;
    }

    /**
     * Remove Large container of specified type.
     * @param {string} type container type.
     */
    removeContainer (type) {
        if (!this.containers[type]) {
            throw new Error(`container of type ${type} doesn't exist`);
        }

        delete this.containers[type];
    }

    /**
     * Show Large container of specified type.
     * Does nothing if such container is already visible.
     * @param {string} type container type.
     * @returns {Promise}
     */
    showContainer (type) {
        if (this.state === type) {
            return Promise.resolve();
        }

        let oldContainer = this.containers[this.state];
        oldContainer.hide();

        this.state = type;
        let container = this.getContainer(type);

        return container.show();
    }
}<|MERGE_RESOLUTION|>--- conflicted
+++ resolved
@@ -13,17 +13,12 @@
 const avatarSize = interfaceConfig.DOMINANT_SPEAKER_AVATAR_SIZE;
 const FADE_DURATION_MS = 300;
 
-<<<<<<< HEAD
 /**
  * Get stream id.
  * @param {JitsiTrack?} stream
  */
-function getStreamId(stream) {
-    if(!stream)
-=======
 function getStreamOwnerId(stream) {
     if (!stream) {
->>>>>>> 6cda3008
         return;
     }
     if (stream.isLocal()) { // local stream doesn't have method "getParticipantId"
@@ -403,63 +398,52 @@
         return this.videoContainer.id;
     }
 
-<<<<<<< HEAD
-     /**
+    scheduleLargeVideoUpdate () {
+        if (this.updateInProcess || !this.newStreamData) {
+            return;
+        }
+
+        this.updateInProcess = true;
+
+        let container = this.getContainer(this.state);
+
+        container.hide().then(() => {
+            let {id, stream, videoType, resolve} = this.newStreamData;
+            this.newStreamData = null;
+
+            console.info("hover in %s", id);
+            this.state = VideoContainerType;
+            this.videoContainer.setStream(stream, videoType);
+
+            // change the avatar url on large
+            this.updateAvatar(Avatar.getAvatarUrl(id));
+
+            let isVideoMuted = stream.isMuted();
+
+            // show the avatar on large if needed
+            this.videoContainer.showAvatar(isVideoMuted);
+
+            // do not show stream if video is muted
+            let promise = isVideoMuted ? Promise.resolve() : this.videoContainer.show();
+
+            // resolve updateLargeVideo promise after everything is done
+            promise.then(resolve);
+
+            return promise;
+        }).then(() => {
+            // after everything is done check again if there are any pending new streams.
+            this.updateInProcess = false;
+            this.scheduleLargeVideoUpdate();
+        });
+    }
+
+    /**
      * Update large video.
      * Switches to large video even if previously other container was visible.
      * @param {JitsiTrack?} stream new stream
      * @param {string?} videoType new video type
      * @returns {Promise}
      */
-    updateLargeVideo (smallVideo, videoType, largeVideoUpdatedCallBack) {
-        let id = getStreamId(smallVideo.stream);
-=======
-    scheduleLargeVideoUpdate () {
-        if (this.updateInProcess || !this.newStreamData) {
-            return;
-        }
-
-        this.updateInProcess = true;
->>>>>>> 6cda3008
-
-        let container = this.getContainer(this.state);
-
-        container.hide().then(() => {
-            let {id, stream, videoType, resolve} = this.newStreamData;
-            this.newStreamData = null;
-
-            console.info("hover in %s", id);
-            this.state = VideoContainerType;
-            this.videoContainer.setStream(stream, videoType);
-
-            // change the avatar url on large
-            this.updateAvatar(Avatar.getAvatarUrl(id));
-
-            let isVideoMuted = stream.isMuted();
-
-            // show the avatar on large if needed
-            this.videoContainer.showAvatar(isVideoMuted);
-
-            // do not show stream if video is muted
-            let promise = isVideoMuted ? Promise.resolve() : this.videoContainer.show();
-
-            // resolve updateLargeVideo promise after everything is done
-            promise.then(resolve);
-
-            return promise;
-        }).then(() => {
-            // after everything is done check again if there are any pending new streams.
-            this.updateInProcess = false;
-            this.scheduleLargeVideoUpdate();
-        });
-    }
-
-<<<<<<< HEAD
-    /**
-     * Update container size optionally taking side bar size into account.
-     * @param {boolean} isSideBarVisible if side bar is visible.
-     */
-=======
     updateLargeVideo (stream, videoType) {
         let id = getStreamOwnerId(stream);
 
@@ -477,7 +461,10 @@
         return this.newStreamData.promise;
     }
 
->>>>>>> 6cda3008
+    /**
+     * Update container size optionally taking side bar size into account.
+     * @param {boolean} isSideBarVisible if side bar is visible.
+     */
     updateContainerSize (isSideBarVisible) {
         this.width = UIUtil.getAvailableVideoWidth(isSideBarVisible);
         this.height = window.innerHeight;
