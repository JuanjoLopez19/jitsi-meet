/* global require, APP */
/**
 * Created by hristo on 8/4/14.
 */
var RTPStats = require("./RTPStatsCollector.js");
var EventEmitter = require("events");
var StreamEventTypes = require("../../service/RTC/StreamEventTypes.js");
var XMPPEvents = require("../../service/xmpp/XMPPEvents");
var RTCEvents = require("../../service/RTC/RTCEvents");
var StatisticsEvents = require("../../service/statistics/Events");

var eventEmitter = new EventEmitter();

var rtpStats = null;

function stopRemote() {
    if (rtpStats) {
        rtpStats.stop();
        eventEmitter.emit(StatisticsEvents.STOP);
        rtpStats = null;
    }
}

function startRemoteStats (peerconnection) {
    if (rtpStats) {
        rtpStats.stop();
    }

    rtpStats = new RTPStats(peerconnection, 200, 2000, eventEmitter);
    rtpStats.start();
}

function onDisposeConference(onUnload) {
    stopRemote();
    if (onUnload) {
        eventEmitter.removeAllListeners();
    }
}

export default {
    /**
     * Indicates that this audio level is for local jid.
     * @type {string}
     */
    LOCAL_JID: 'local',

    addListener: function(type, listener) {
        eventEmitter.on(type, listener);
    },
    removeListener: function (type, listener) {
        eventEmitter.removeListener(type, listener);
    },
    stop: function () {
        stopRemote();
        if (eventEmitter) {
            eventEmitter.removeAllListeners();
        }
    },
    start: function () {
        const xmpp = APP.conference._room.xmpp;
        xmpp.addListener(
            XMPPEvents.DISPOSE_CONFERENCE,
            onDisposeConference
        );
        //FIXME: we may want to change CALL INCOMING event to
        // onnegotiationneeded
        xmpp.addListener(XMPPEvents.CALL_INCOMING, function (event) {
            startRemoteStats(event.peerconnection);
        });
<<<<<<< HEAD
        APP.xmpp.addListener(XMPPEvents.CONFERENCE_SETUP_FAILED, function () {
            CallStats.sendSetupFailedEvent();
        });
        APP.RTC.addListener(RTCEvents.VIDEO_MUTE, function (mute) {
            CallStats.sendMuteEvent(mute, "video");
        });

        APP.RTC.addListener(RTCEvents.GET_USER_MEDIA_FAILED, function (e) {
            CallStats.sendGetUserMediaFailed(e);
        });
        APP.xmpp.addListener(RTCEvents.CREATE_OFFER_FAILED, function (e, pc) {
            CallStats.sendCreateOfferFailed(e, pc);
        });
        APP.xmpp.addListener(RTCEvents.CREATE_ANSWER_FAILED, function (e, pc) {
            CallStats.sendCreateAnswerFailed(e, pc);
        });
        APP.xmpp.addListener(
            RTCEvents.SET_LOCAL_DESCRIPTION_FAILED,
            function (e, pc) {
                CallStats.sendSetLocalDescFailed(e, pc);
            }
        );
        APP.xmpp.addListener(
            RTCEvents.SET_REMOTE_DESCRIPTION_FAILED,
            function (e, pc) {
                CallStats.sendSetRemoteDescFailed(e, pc);
            }
        );
        APP.xmpp.addListener(
            RTCEvents.ADD_ICE_CANDIDATE_FAILED,
            function (e, pc) {
                CallStats.sendAddIceCandidateFailed(e, pc);
            }
        );
    },
    /**
     * Obtains audio level reported in the stats for specified peer.
     * @param peerJid full MUC jid of the user for whom we want to obtain last
     *        audio level.
     * @param ssrc the SSRC of audio stream for which we want to obtain audio
     *        level.
     * @returns {*} a float form 0 to 1 that represents current audio level or
     *              <tt>null</tt> if for any reason the value is not available
     *              at this time.
     */
    getPeerSSRCAudioLevel: function (peerJid, ssrc) {

        var peerStats = rtpStats.jid2stats[peerJid];

        return peerStats ? peerStats.ssrc2AudioLevel[ssrc] : null;
=======
>>>>>>> cd8af2a8
    }
};<|MERGE_RESOLUTION|>--- conflicted
+++ resolved
@@ -67,58 +67,5 @@
         xmpp.addListener(XMPPEvents.CALL_INCOMING, function (event) {
             startRemoteStats(event.peerconnection);
         });
-<<<<<<< HEAD
-        APP.xmpp.addListener(XMPPEvents.CONFERENCE_SETUP_FAILED, function () {
-            CallStats.sendSetupFailedEvent();
-        });
-        APP.RTC.addListener(RTCEvents.VIDEO_MUTE, function (mute) {
-            CallStats.sendMuteEvent(mute, "video");
-        });
-
-        APP.RTC.addListener(RTCEvents.GET_USER_MEDIA_FAILED, function (e) {
-            CallStats.sendGetUserMediaFailed(e);
-        });
-        APP.xmpp.addListener(RTCEvents.CREATE_OFFER_FAILED, function (e, pc) {
-            CallStats.sendCreateOfferFailed(e, pc);
-        });
-        APP.xmpp.addListener(RTCEvents.CREATE_ANSWER_FAILED, function (e, pc) {
-            CallStats.sendCreateAnswerFailed(e, pc);
-        });
-        APP.xmpp.addListener(
-            RTCEvents.SET_LOCAL_DESCRIPTION_FAILED,
-            function (e, pc) {
-                CallStats.sendSetLocalDescFailed(e, pc);
-            }
-        );
-        APP.xmpp.addListener(
-            RTCEvents.SET_REMOTE_DESCRIPTION_FAILED,
-            function (e, pc) {
-                CallStats.sendSetRemoteDescFailed(e, pc);
-            }
-        );
-        APP.xmpp.addListener(
-            RTCEvents.ADD_ICE_CANDIDATE_FAILED,
-            function (e, pc) {
-                CallStats.sendAddIceCandidateFailed(e, pc);
-            }
-        );
-    },
-    /**
-     * Obtains audio level reported in the stats for specified peer.
-     * @param peerJid full MUC jid of the user for whom we want to obtain last
-     *        audio level.
-     * @param ssrc the SSRC of audio stream for which we want to obtain audio
-     *        level.
-     * @returns {*} a float form 0 to 1 that represents current audio level or
-     *              <tt>null</tt> if for any reason the value is not available
-     *              at this time.
-     */
-    getPeerSSRCAudioLevel: function (peerJid, ssrc) {
-
-        var peerStats = rtpStats.jid2stats[peerJid];
-
-        return peerStats ? peerStats.ssrc2AudioLevel[ssrc] : null;
-=======
->>>>>>> cd8af2a8
     }
 };