--- conflicted
+++ resolved
@@ -90,16 +90,12 @@
     /**
      * Media state for audio
      */
-<<<<<<< HEAD
-    audioMuteState?: MediaState,
-=======
-    audioMediaState: MediaState,
->>>>>>> 8d562b9d
+    audioMediaState?: MediaState,
 
     /**
      * React children
      */
-    children: Node,
+    children?: Node,
 
     /**
      * The name of the participant. Used for showing lobby names.
@@ -124,26 +120,22 @@
     /**
      * The ID of the participant.
      */
-    participantID: string,
+    participantID?: string,
 
     /**
      * True if the participant have raised hand.
      */
-    raisedHand: boolean,
+    raisedHand?: boolean,
 
     /**
      * Media state for video
      */
-<<<<<<< HEAD
-    videoMuteState?: MediaState
-=======
-    videoMuteState: MediaState,
+    videoMuteState?: MediaState,
 
     /**
      * The translated "you" text.
      */
-    youText: string
->>>>>>> 8d562b9d
+    youText?: string
 }
 
 /**
